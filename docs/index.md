--- conflicted
+++ resolved
@@ -11,18 +11,14 @@
 
 1. [About](about.md)
 1. Hardware
-<<<<<<< HEAD
    1. [Specifications Overview](hw/spec-overview.md)
    1. [Platform Choice](hw/platform-choice.md)
    1. [CAD Concept Schematics](hw/CAD-concept-schematics.md)
-1. Operating system
-=======
 1. Creating the Base image
    1. Build system
    1. Build configuration
    1. Dependencies
 1. Operating System
->>>>>>> 5c33b23a
    1. [Build Armbian image](os/armbian-build.md)
    1. [Configuration](os/configuration.md)
    1. [Security considerations](os/security.md)
